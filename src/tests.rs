--- conflicted
+++ resolved
@@ -13,16 +13,12 @@
 fn test_rpm_builder() -> Result<(), Box<dyn std::error::Error>> {
     let mut buff = std::io::Cursor::new(Vec::<u8>::new());
 
-<<<<<<< HEAD
-    let pkg = PackageBuilder::new("test", "1.0.0", "MIT", "x86_64", "some awesome package")
+    let builder = PackageBuilder::new("test", "1.0.0", "MIT", "x86_64", "some awesome package")
         .description(
             "This is an awesome package.
 
 However, it does nothing.",
         )
-=======
-    let builder = PackageBuilder::new("test", "1.0.0", "MIT", "x86_64", "some awesome package")
->>>>>>> 64f4e4ca
         .compression(rpm::CompressionType::Gzip)
         .with_file(
             "Cargo.toml",
